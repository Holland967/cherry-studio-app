export default {
  expo: {
    name: 'cherry-studio-app',
    slug: 'cherry-studio',
    version: '1.0.0',
    orientation: 'portrait',
    icon: './src/assets/images/favicon.png',
    scheme: 'cherry-studio',
    userInterfaceStyle: 'automatic',
    newArchEnabled: true,
    entryPoint: './src/app.js',
    ios: {
      supportsTablet: true,
      bundleIdentifier: 'com.anonymous.cherrystudio'
    },
    android: {
      adaptiveIcon: {
        foregroundImage: './src/assets/images/adaptive-icon.png',
        backgroundColor: '#ffffff'
      },
      package: 'com.anonymous.cherrystudio'
    },
<<<<<<< HEAD
    web: {
      bundler: 'metro',
      output: 'server',
      favicon: './src/assets/images/favicon.png'
    },
=======
>>>>>>> beba4b61
    plugins: [
      [
        'expo-splash-screen',
        {
          image: './src/assets/images/splash-icon.png',
          imageWidth: 200,
          resizeMode: 'contain',
          backgroundColor: '#ffffff'
        }
      ],
      'expo-localization',
      'expo-asset',
      'expo-font',
      'expo-web-browser',
      'expo-sqlite'
    ],
    experiments: {
      typedRoutes: true
    },
    extra: {
      eas: {
        projectId: 'f8313d44-5578-44d6-a7e9-b5e3e42335fc'
      }
    }
  }
}<|MERGE_RESOLUTION|>--- conflicted
+++ resolved
@@ -20,14 +20,11 @@
       },
       package: 'com.anonymous.cherrystudio'
     },
-<<<<<<< HEAD
     web: {
       bundler: 'metro',
       output: 'server',
       favicon: './src/assets/images/favicon.png'
     },
-=======
->>>>>>> beba4b61
     plugins: [
       [
         'expo-splash-screen',

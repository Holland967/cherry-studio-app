--- conflicted
+++ resolved
@@ -20,14 +20,11 @@
       },
       package: 'com.anonymous.cherrystudio'
     },
-<<<<<<< HEAD
     web: {
       bundler: 'metro',
       output: 'server',
       favicon: './src/assets/images/favicon.png'
     },
-=======
->>>>>>> b52d375d
     plugins: [
       [
         'expo-splash-screen',

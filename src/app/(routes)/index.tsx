import { t } from 'i18next'
import React from 'react'
import { Keyboard, KeyboardAvoidingView, Platform } from 'react-native'
import { SafeAreaView } from 'react-native-safe-area-context'
<<<<<<< HEAD
import { Stack, styled, Text, useTheme, View, YStack } from 'tamagui'
=======
import { Image, Text, useTheme, View, YStack } from 'tamagui'
>>>>>>> 35ad726e

import { MessageInput } from '@/components/message-input'
import { TopEntry } from '@/components/top-entry'

const HomeScreen = () => {
  const theme = useTheme()

  return (
    <SafeAreaView style={{ flex: 1, backgroundColor: theme.background.val }}>
      <KeyboardAvoidingView behavior={Platform.OS === 'ios' ? 'padding' : 'height'} style={{ flex: 1 }}>
        <YStack backgroundColor="$background" flex={1} onPress={Keyboard.dismiss}>
          <TopEntry />

<<<<<<< HEAD
          <ContentContainer>
            <Link screen="Settings" params={{}}>
              <Stack>
                <Text color="$color12">Go to Settings</Text>
              </Stack>
            </Link>
          </ContentContainer>

          <InputContainer>
=======
          {/* 主要内容区域 */}
          <YStack flex={1} justifyContent="center" alignItems="center" space="$4">
            <Image
              source={require('@/assets/images/adaptive-icon.png')}
              width={100}
              height={100}
              resizeMode="contain"
              borderRadius={50}
              overflow="hidden"
            />

            <YStack alignItems="center" space="$2">
              <Text fontSize="$6" fontWeight="bold" color="$color12">
                {t('chat.title')}
              </Text>
              <Text fontSize="$3" color="$color11" textAlign="center" maxWidth={300}>
                {t('chat.welcome')}
              </Text>
            </YStack>
          </YStack>

          {/* 底部输入框 */}
          <View
            marginHorizontal="$3"
            paddingHorizontal={16}
            paddingVertical={12}
            backgroundColor="$gray2"
            borderRadius={9}>
>>>>>>> 35ad726e
            <MessageInput />
          </InputContainer>
        </YStack>
      </KeyboardAvoidingView>
    </SafeAreaView>
  )
}

const ContentContainer = styled(YStack, {
  flex: 1,
  justifyContent: 'center',
  alignItems: 'center'
})

const InputContainer = styled(View, {
  marginHorizontal: '$3',
  paddingHorizontal: 16,
  paddingVertical: 12,
  backgroundColor: '$gray2',
  borderRadius: 9
})

export default HomeScreen<|MERGE_RESOLUTION|>--- conflicted
+++ resolved
@@ -2,11 +2,7 @@
 import React from 'react'
 import { Keyboard, KeyboardAvoidingView, Platform } from 'react-native'
 import { SafeAreaView } from 'react-native-safe-area-context'
-<<<<<<< HEAD
-import { Stack, styled, Text, useTheme, View, YStack } from 'tamagui'
-=======
-import { Image, Text, useTheme, View, YStack } from 'tamagui'
->>>>>>> 35ad726e
+import { Image, styled, Text, useTheme, View, YStack } from 'tamagui'
 
 import { MessageInput } from '@/components/message-input'
 import { TopEntry } from '@/components/top-entry'
@@ -20,19 +16,8 @@
         <YStack backgroundColor="$background" flex={1} onPress={Keyboard.dismiss}>
           <TopEntry />
 
-<<<<<<< HEAD
+          {/* 主要内容区域 */}
           <ContentContainer>
-            <Link screen="Settings" params={{}}>
-              <Stack>
-                <Text color="$color12">Go to Settings</Text>
-              </Stack>
-            </Link>
-          </ContentContainer>
-
-          <InputContainer>
-=======
-          {/* 主要内容区域 */}
-          <YStack flex={1} justifyContent="center" alignItems="center" space="$4">
             <Image
               source={require('@/assets/images/adaptive-icon.png')}
               width={100}
@@ -50,16 +35,9 @@
                 {t('chat.welcome')}
               </Text>
             </YStack>
-          </YStack>
+          </ContentContainer>
 
-          {/* 底部输入框 */}
-          <View
-            marginHorizontal="$3"
-            paddingHorizontal={16}
-            paddingVertical={12}
-            backgroundColor="$gray2"
-            borderRadius={9}>
->>>>>>> 35ad726e
+          <InputContainer>
             <MessageInput />
           </InputContainer>
         </YStack>
